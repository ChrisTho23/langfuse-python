--- conflicted
+++ resolved
@@ -68,17 +68,10 @@
         release: Optional[str] = None,
         debug: bool = False,
         threads: int = 1,
-<<<<<<< HEAD
-        flush_at: int = 50,
-        flush_interval: int = 0.5,
-        max_retries: int = 3,
-        timeout: int = 15,
-=======
         flush_at: int = 15,
         flush_interval: float = 0.5,
-        max_retries=3,
-        timeout=10, # seconds
->>>>>>> 0a1c47a2
+        max_retries: int = 3,
+        timeout: int = 10,  # seconds
         sdk_integration: str = "default",
         httpx_client: Optional[httpx.Client] = None,
     ):
